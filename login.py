--- conflicted
+++ resolved
@@ -4,36 +4,6 @@
 
 from playwright.async_api import async_playwright
 from logger import log_info, log_warn
-<<<<<<< HEAD
-from env_utils import load_env
-=======
-import asyncio
-
-
-def load_env_file(path: str = ".env") -> None:
-    """Lightweight .env loader: KEY=VALUE lines into os.environ.
-    Does not error if the file is missing. Values with surrounding quotes are unquoted.
-    Environment variables that already exist are not overridden.
-    """
-    try:
-        if not os.path.exists(path):
-            return
-        with open(path, "r", encoding="utf-8") as f:
-            for raw in f:
-                line = raw.strip()
-                if not line or line.startswith('#'):
-                    continue
-                if '=' not in line:
-                    continue
-                key, val = line.split('=', 1)
-                key = key.strip()
-                val = val.strip().strip('"').strip("'")
-                if key and (key not in os.environ):
-                    os.environ[key] = val
-    except Exception:
-        # Best-effort loader; ignore parsing errors
-        pass
->>>>>>> 165e3fd1
 
 
 def _is_storage_state_effective(path: str) -> bool:
